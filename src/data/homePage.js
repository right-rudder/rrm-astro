const homePage = {
  data: {
    //SEO Header Stuff
    pageTitle: "Enroll More Student Pilots | Right Rudder Marketing",
    pageDescription:
      "Right Rudder Marketing specializes in aviation marketing services, helping flight schools and aviation companies increase visibility and grow enrollment. We offer tailored digital marketing solutions, including SEO, web design, and lead generation to help you reach more aspiring pilots. With proven aviation marketing strategies, we can help your flight school stand out in the competitive market and boost student enrollment efficiently.",
    pageKeywords:
      "Right Rudder Marketing, Aviation marketing, Flight school marketing, Aviation digital marketing, SEO for aviation, Digital marketing for flight schools, Aviation marketing agency, Lead generation for aviation companies, Increase flight school enrollment, Aviation advertising services, Content marketing for aviation businesses, Aviation marketing strategies, Aviation SEO services",

    //top header
    header: {
      stars: true,
      imagePath: "/src/assets/maksim-chernishev-HM8SDqf6l-U-unsplash(1).jpg",
      imageAlt: "Right Rudder Marketing team on the runway",
      headerH1: `Marketing for 7-8 Figure</br><span class="text-accent-300">Flight Schools</span>`,
      paragraph:
        "Grow your flight school, enroll more pilots, and leave a lasting impact to the next generation of future aviators while saving time and increasing profits and revenue.",
      buttons: [
        {
          name: "Our Marketing System",
          link: "/services/marketing-system",
          primary: false,
        },
        {
          name: "Free Marketing Analysis",
          link: "/contact",
          primary: false,
        },
      ],
    },

    memberOf: {
      heading: "We Are Proud Members of",
      organizations: [
        {
          name: "FSANA",
          imagePath: "/src/assets/FSANA-logo.webp",
          imageAlt: "FSANA logo",
          link: "https://www.fsana.com/partners.php",
        },
        {
          name: "NBAA",
          imagePath: "/src/assets/NBAA-logo.webp",
          imageAlt: "NBAA logo",
          link: "https://nbaa.org/",
        },
        {
          name: "AMA",
          imagePath: "/src/assets/AMA-logo.webp",
          imageAlt: "AMA logo",
          link: "https://www.ama.org/",
        },
        {
          name: "Us Chamber of Commerce",
          imagePath: "/src/assets/uschamber-logo.webp",
          imageAlt: "Us Chamber of Commerce logo",
          link: "https://www.uschamber.com/",
        },
        {
          name: "NAFI",
          imagePath: "/src/assets/NAFI-corporate-logo.webp",
          imageAlt: "NAFI logo",
          link: "https://www.nafinet.org/sponsors",
        },
      ],
    },

    caseStudies: {
      upperHeading: "Case Studies",
      heading: `Our Clients <strong class="text-white">Get Results</strong>`,
      cases: [
        {
          client: "Ideal",
          imagePath: "/src/assets/ideal-logo.webp",
          imageAlt: "Ideal Aviation logo",
          quote:
            "Right Rudder Marketing <br class='lg:hidden'> has been a game changer.",
          result:
<<<<<<< HEAD
            "Ideal Aviation now ranks number one on the first page of Google Search and Google Maps. With their partnership at a local college, they welcomed 9 new students in the Fall 2023 semester to their fixed wing pilot training program generating more than an estimated $90,000 in future revenue.",
          link: "/our-flight-schools/ideal-aviation",
=======
            "Ideal Aviation ranks number one on the first page of Google Search and Google Maps. With their partnership at a local college, they welcomed 9 new students in the Fall 2023 semester to their fixed wing pilot training program generating more than an estimated $90,000 in future revenue for just getting their private done.  They now have a waiting list of upcoming student pilots and are always expanding their fleet.",
          link: "/case-studies/ideal-aviation",
>>>>>>> 9cb47352
          metric1: {
            label: "Monthly Leads",
            value: "100+",
          },
          metric2: {
            label: "Sales",
            value: "150%",
          },
        },
        {
          client: "Simplifly",
          imagePath: "/src/assets/simplifly-logo.webp",
          imageAlt: "Simplifly Flight School logo",
          quote:
            "They understand aviation and pilots <br> which is a huge help.",
          result:
<<<<<<< HEAD
            "They are now getting flooded with inquiries and phone calls asking about their flight school. They're ranking on the first page of Google Search and Google Maps.",
          link: "/our-flight-schools/simplifly",
=======
            "SimpliFly gets flooded with inquiries and phone calls asking about their flight school. They're ranking on the first page of Google Search and Google Maps.  They are seeing 10 times the amount of leads coming in since first working with us and managed to increase the average LTV (life time value) of each student customer by narrowing their focus to offer programs solely for career track pilots.",
          link: "/case-studies/simplifly",
>>>>>>> 9cb47352
          metric1: {
            label: "Total Leads",
            value: "10X",
          },
          metric2: {
            label: "ARR",
            value: "$8M+",
          },
        },
      ],
    },

    testimonials: {
      upperHeading: "Testimonials",
      heading: `What Our <strong class="text-primary-800">Clients Are Saying</strong>`,
      quotes: [
        {
          quote:
            "The company I work for has been working with Right Rudder Marketing for a while now and I can tell you they have helped us a lot! Our website improved and we started getting more and more inquiries. If you have a flight school you definitely have to work with them!",
          extract: "You definitely have to work with Right Rudder Marketing!",
          client: "Sun City Aviation Academy",
          author: "Maria C. and Chris F.",
        },

        {
          quote:
            "We have been using Right Rudder for the past 6 months and could not be happier! They revamped our website to make it more user friendly, makes consistent updates, and are very responsive to our needs. We have seen a steady increase in web traffic as well as website driven phone calls since starting with Right Rudder. I can not say enough good things about them!",
          extract:
            "I can not say enough good things about Right Rudder Marketing!",
          client: "Ideal Aviation",
          author: "Kim N.",
        },

        {
          quote:
            "Our flight school has been working with Right Rudder for almost a year now. They are an incredible group of people. We are so happy with them. Absolutely 100% if you have a flight school and need to work with them!",
          extract: "We are so happy with them",
          client: "Pitcairn Flight Academy",
          author: "Marisa D.",
        },
      ],
    },

    whyUs: {
      upperHeading: "Why Us",
      heading: `RRM is your <strong class="text-accent">Digital Marketing Agency</strong>`,
      description: [
        `Are you tired of other schools taking your students? Does your "marketing company" seem out of touch with the general aviation industry? Are you missing out on capturing the new crop of interested student pilots?`,
        `Right Rudder Marketing is the leader in helping ONLY flight schools leverage the internet and use well executed marketing strategies to take their business out of the clouds and into VFR.`,
      ],
      team: {
        heading: "More a Family than a Team",
        paragraph:
          "Right Rudder Marketing is a pilot owned digital marketing agency focused on helping flight schools and aviation businesses accomplish their goals: Grow, scale, and make a significant impact to the pilot training industry. Flight schools that partner with Right Rudder Marketing become the #1 flight schools in their community and dominate the local area. There's no doubt about it. Right Rudder Marketing has the secret sauce.",
        imagePath: "/src/assets/right-rudder-marketing-team.jpeg",
        imageAlt: "Right Rudder Marketing team on the runway",
      },
      marketingSystem: {
        heading: "Our Marketing System",
        paragraph:
          "Right Rudder Marketing has a proven system that has been tested and refined over the years. We have worked with flight schools of all sizes and have helped them grow their business and increase their revenue. Our system is designed to help flight schools get more students and increase their revenue.",
        imagePath: "/src/assets/fsms.webp",
        imageAlt: "Right Rudder Marketing system",
        steps: [
          {
            title: "Attract",
            icon: "M18 7.5v3m0 0v3m0-3h3m-3 0h-3m-2.25-4.125a3.375 3.375 0 1 1-6.75 0 3.375 3.375 0 0 1 6.75 0ZM3 19.235v-.11a6.375 6.375 0 0 1 12.75 0v.109A12.318 12.318 0 0 1 9.374 21c-2.331 0-4.512-.645-6.374-1.766Z",
            description:
              "Get People Interested in Pilot Training to Visit Your Website and Look You Up Online",
          },
          {
            title: "Nurture",
            icon: "M15.042 21.672 13.684 16.6m0 0-2.51 2.225.569-9.47 5.227 7.917-3.286-.672ZM12 2.25V4.5m5.834.166-1.591 1.591M20.25 10.5H18M7.757 14.743l-1.59 1.59M6 10.5H3.75m4.007-4.243-1.59-1.59",
            description:
              "Guide Your Interested Website Visitors Into Booking a Discovery Flight at Your School",
          },
          {
            title: "Convert",
            icon: "M6 12 3.269 3.125A59.769 59.769 0 0 1 21.485 12 59.768 59.768 0 0 1 3.27 20.875L5.999 12Zm0 0h7.5",
            description:
              "Keep Your CFIs' Schedules Busy, Hire More CFIs, and Grow Your Flight School!",
          },
        ],
      },
      btn: {
        header: "Learn More About Our...",
        link: "/services/marketing-system",
        text: "Flight School Marketing System",
      },
    },

    services: {
      upperHeading: "Services",
      heading: `Our Digital Marketing <strong class="text-primary-dark-600">Expertise</strong>`,
      servs: [
        {
          name: "Web Design & Development",
          link: "/services/web-design",
          icon: "M17.25 6.75 22.5 12l-5.25 5.25m-10.5 0L1.5 12l5.25-5.25m7.5-3-4.5 16.5",
          description:
            "We design and develop websites that are user-friendly, mobile responsive, and optimized for search engines.",
        },
        {
          name: `SEO<p class="font-normal text-accent-200 text-sm">(Search Engine Optimization)</p>`,
          link: "/services/seo",
          icon: "M3.75 3v11.25A2.25 2.25 0 0 0 6 16.5h2.25M3.75 3h-1.5m1.5 0h16.5m0 0h1.5m-1.5 0v11.25A2.25 2.25 0 0 1 18 16.5h-2.25m-7.5 0h7.5m-7.5 0-1 3m8.5-3 1 3m0 0 .5 1.5m-.5-1.5h-9.5m0 0-.5 1.5m.75-9 3-3 2.148 2.148A12.061 12.061 0 0 1 16.5 7.605",
          description:
            "We optimize your website to rank higher on search engines like Google, Bing, and Yahoo.",
        },
        {
          name: `PPC<p class="font-normal text-accent-200 text-sm">(Pay Per Click)</p>`,
          link: "/services/ppc",
          icon: "M15.042 21.672 13.684 16.6m0 0-2.51 2.225.569-9.47 5.227 7.917-3.286-.672ZM12 2.25V4.5m5.834.166-1.591 1.591M20.25 10.5H18M7.757 14.743l-1.59 1.59M6 10.5H3.75m4.007-4.243-1.59-1.59",
          description:
            "We create and manage pay-per-click advertising campaigns to drive traffic to your website.",
        },
        {
          name: `CRM<p class="font-normal text-accent-200 text-sm">(Customer Relationship Management)</p>`,
          link: "https://flightschoolcrm.com/",
          icon: "M18 18.72a9.094 9.094 0 0 0 3.741-.479 3 3 0 0 0-4.682-2.72m.94 3.198.001.031c0 .225-.012.447-.037.666A11.944 11.944 0 0 1 12 21c-2.17 0-4.207-.576-5.963-1.584A6.062 6.062 0 0 1 6 18.719m12 0a5.971 5.971 0 0 0-.941-3.197m0 0A5.995 5.995 0 0 0 12 12.75a5.995 5.995 0 0 0-5.058 2.772m0 0a3 3 0 0 0-4.681 2.72 8.986 8.986 0 0 0 3.74.477m.94-3.197a5.971 5.971 0 0 0-.94 3.197M15 6.75a3 3 0 1 1-6 0 3 3 0 0 1 6 0Zm6 3a2.25 2.25 0 1 1-4.5 0 2.25 2.25 0 0 1 4.5 0Zm-13.5 0a2.25 2.25 0 1 1-4.5 0 2.25 2.25 0 0 1 4.5 0Z",
          description:
            "We help you manage your customer relationships and keep track of your leads.",
        },
        {
          name: `Media Production<p class="font-normal text-accent-200 text-sm">(Photography & Videography)</p>`,
          link: "/services/media-production",
          icon: "m15.75 10.5 4.72-4.72a.75.75 0 0 1 1.28.53v11.38a.75.75 0 0 1-1.28.53l-4.72-4.72M4.5 18.75h9a2.25 2.25 0 0 0 2.25-2.25v-9a2.25 2.25 0 0 0-2.25-2.25h-9A2.25 2.25 0 0 0 2.25 7.5v9a2.25 2.25 0 0 0 2.25 2.25Z",
          description:
            "We create high-quality photos and videos to showcase your flight school.",
        },
      ],
    },

    flyWithUsCTA: {
      imagePath: "/src/assets/avel-chuklanov-QbTBCUJLqKY-unsplash(1).jpg",
      imageAlt: "Right Rudder Marketing team on the runway",
      headerH1: `<span class="text-primary">Fly with digital marketing</br> experts</span> that know the flight training industry.`,
      paragraph:
        "We are a team of pilots that know the flight training industry. Because if your marketing team doesn't know what the pilot training experience is like, then how can they be successful for you? See what we're talking about by booking a call now!",
      buttons: [
        {
          name: "Call Us",
          link: "tel:1-314-804-1200",
          primary: false,
        },
        {
          name: "Book a Strategy Call",
          link: "/contact",
          primary: false,
        },
      ],
    },
  },
};
export default homePage;<|MERGE_RESOLUTION|>--- conflicted
+++ resolved
@@ -76,13 +76,8 @@
           quote:
             "Right Rudder Marketing <br class='lg:hidden'> has been a game changer.",
           result:
-<<<<<<< HEAD
-            "Ideal Aviation now ranks number one on the first page of Google Search and Google Maps. With their partnership at a local college, they welcomed 9 new students in the Fall 2023 semester to their fixed wing pilot training program generating more than an estimated $90,000 in future revenue.",
+            "Ideal Aviation ranks number one on the first page of Google Search and Google Maps. With their partnership at a local college, they welcomed 9 new students in the Fall 2023 semester to their fixed wing pilot training program generating more than an estimated $90,000 in future revenue for just getting their private done.  They now have a waiting list of upcoming student pilots and are always expanding their fleet.",
           link: "/our-flight-schools/ideal-aviation",
-=======
-            "Ideal Aviation ranks number one on the first page of Google Search and Google Maps. With their partnership at a local college, they welcomed 9 new students in the Fall 2023 semester to their fixed wing pilot training program generating more than an estimated $90,000 in future revenue for just getting their private done.  They now have a waiting list of upcoming student pilots and are always expanding their fleet.",
-          link: "/case-studies/ideal-aviation",
->>>>>>> 9cb47352
           metric1: {
             label: "Monthly Leads",
             value: "100+",
@@ -99,13 +94,8 @@
           quote:
             "They understand aviation and pilots <br> which is a huge help.",
           result:
-<<<<<<< HEAD
-            "They are now getting flooded with inquiries and phone calls asking about their flight school. They're ranking on the first page of Google Search and Google Maps.",
+            "SimpliFly gets flooded with inquiries and phone calls asking about their flight school. They're ranking on the first page of Google Search and Google Maps.  They are seeing 10 times the amount of leads coming in since first working with us and managed to increase the average LTV (life time value) of each student customer by narrowing their focus to offer programs solely for career track pilots.",
           link: "/our-flight-schools/simplifly",
-=======
-            "SimpliFly gets flooded with inquiries and phone calls asking about their flight school. They're ranking on the first page of Google Search and Google Maps.  They are seeing 10 times the amount of leads coming in since first working with us and managed to increase the average LTV (life time value) of each student customer by narrowing their focus to offer programs solely for career track pilots.",
-          link: "/case-studies/simplifly",
->>>>>>> 9cb47352
           metric1: {
             label: "Total Leads",
             value: "10X",
